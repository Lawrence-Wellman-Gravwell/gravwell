# This workflow is designed to setup a golang workspace and execute the unit tests

name: golang-testing

on:
  push:
    branches: [ dev ]
  pull_request:
    branches: [ dev ]

jobs:

  build:
    runs-on: ubuntu-latest
    steps:
    - run: echo "Executing on  ${{ runner.os }} due to ${{ github.event_name }}"
    - run: echo "Branch is ${{ github.ref }} executing on  ${{ runner.os }} due to ${{ github.event_name }}"

    - name: Checkout repo
      uses: actions/checkout@v3

    - name: Set up Go
      uses: actions/setup-go@v3
      with:
        go-version: 1.19.6
        cache: true

<<<<<<< HEAD
    - name: Install govulncheck
      run: go install golang.org/x/vuln/cmd/govulncheck@latest

    - name: Run govulncheck
      run: |
        govulncheck -test netflow/...
        govulncheck -test manager/...
        govulncheck -test ipexist/...
        govulncheck -test generators/...
        govulncheck -test filewatch/...
        govulncheck -test client/...
        govulncheck -test chancacher/...
        govulncheck -test timegrinder/...
        govulncheck -test ingest/...
        govulncheck -test ingesters/...
        GOOS=windows govulncheck -test winevent/...
=======
    - name: Go Tidy
      run: go mod tidy && git diff --exit-code

    - name: Go Mod
      run: go mod download

    - name: Go Mod Verify
      run: go mod verify
>>>>>>> ed130c69

    - name: Install libpcap
      run: sudo apt-get install -y libpcap-dev

    - name: Test
      run: |
        go test -v ./generators/ipgen
        go test -v ./chancacher
        go test -v ./ingest
        go test -v ./ingest/entry
        go test -v ./ingest/processors
        go test -v ./ingest/config
        go test -v ./ingest/log
        go test -v ./timegrinder
        go test -v ./filewatch
        go test -v ./ingesters/utils
        go test -v ./ingesters/kafka_consumer
        go test -v ./ingesters/SimpleRelay
        go test -v ./ipexist
        go test -v ./netflow
        go test -v ./client/...
    
    - name: Build
      run: |
        go build -o /dev/null ./generators/gravwellGenerator
        go build -o /dev/null ./manager
        go build -o /dev/null ./migrate
        go build -o /dev/null ./tools/timetester
        go build -o /dev/null ./timegrinder/cmd
        go build -o /dev/null ./ipexist/textinput
        go build -o /dev/null ./kitctl
        go build -o /dev/null ./ingesters/GooglePubSubIngester
        go build -o /dev/null ./ingesters/massFile
        go build -o /dev/null ./ingesters/diskmonitor
        go build -o /dev/null ./ingesters/HttpIngester
        go build -o /dev/null ./ingesters/collectd
        go build -o /dev/null ./ingesters/xlsxIngester
        go build -o /dev/null ./ingesters/netflow
        go build -o /dev/null ./ingesters/version
        go build -o /dev/null ./ingesters/KinesisIngester
        go build -o /dev/null ./ingesters/reimport
        go build -o /dev/null ./ingesters/kafka_consumer
        go build -o /dev/null ./ingesters/MSGraphIngester
        go build -o /dev/null ./ingesters/IPMIIngester
        go build -o /dev/null ./ingesters/fileFollow
        go build -o /dev/null ./ingesters/canbus
        go build -o /dev/null ./ingesters/reddit_ingester
        go build -o /dev/null ./ingesters/s3Ingester
        go build -o /dev/null ./ingesters/snmp
        go build -o /dev/null ./ingesters/AzureEventHubs
        go build -o /dev/null ./ingesters/hackernews_ingester
        go build -o /dev/null ./ingesters/Shodan
        go build -o /dev/null ./ingesters/singleFile
        go build -o /dev/null ./ingesters/sqsIngester
        go build -o /dev/null ./ingesters/multiFile
        go build -o /dev/null ./ingesters/networkLog
        go build -o /dev/null ./ingesters/session
        go build -o /dev/null ./ingesters/regexFile
        go build -o /dev/null ./ingesters/pcapFileIngester
        go build -o /dev/null ./ingesters/SimpleRelay
        go build -o /dev/null ./ingesters/O365Ingester
        go build -o /dev/null ./ingesters/PacketFleet
        GOOS=windows go build -o /dev/null ./ingesters/fileFollow
        GOOS=windows go build -o /dev/null ./ingesters/winevents
        GOOS=windows go build ./generators/windowsEventGenerator

    - name: Final status
      run: echo "Status is ${{ job.status }} 🚀"<|MERGE_RESOLUTION|>--- conflicted
+++ resolved
@@ -25,7 +25,15 @@
         go-version: 1.19.6
         cache: true
 
-<<<<<<< HEAD
+    - name: Go Tidy
+      run: go mod tidy && git diff --exit-code
+
+    - name: Go Mod
+      run: go mod download
+
+    - name: Go Mod Verify
+      run: go mod verify
+
     - name: Install govulncheck
       run: go install golang.org/x/vuln/cmd/govulncheck@latest
 
@@ -42,16 +50,6 @@
         govulncheck -test ingest/...
         govulncheck -test ingesters/...
         GOOS=windows govulncheck -test winevent/...
-=======
-    - name: Go Tidy
-      run: go mod tidy && git diff --exit-code
-
-    - name: Go Mod
-      run: go mod download
-
-    - name: Go Mod Verify
-      run: go mod verify
->>>>>>> ed130c69
 
     - name: Install libpcap
       run: sudo apt-get install -y libpcap-dev
