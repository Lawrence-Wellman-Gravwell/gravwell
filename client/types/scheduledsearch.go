--- conflicted
+++ resolved
@@ -18,13 +18,8 @@
 )
 
 const (
-<<<<<<< HEAD
-	ScriptVersionAnko int = 0 // default is anko
-	ScriptVersionGo   int = 1 // new hotness is go
-=======
 	ScriptAnko ScriptLang = 0 // default is anko
 	ScriptGo   ScriptLang = 1 // new hotness is go
->>>>>>> b470b361
 
 	ScheduledTypeSearch string = "search"
 	ScheduledTypeScript string = "script"
@@ -73,13 +68,8 @@
 	SearchSinceLastRun bool   // If set, ignore Duration and run from last run time to now.
 
 	// For scheduled scripts
-<<<<<<< HEAD
-	Script        string // If set, execute the contents rather than running SearchString
-	ScriptVersion int    // what script type is this: anko, go
-=======
 	Script         string     // If set, execute the contents rather than running SearchString
 	ScriptLanguage ScriptLang // what script type is this: anko, go
->>>>>>> b470b361
 
 	// For scheduled flows
 	Flow string
