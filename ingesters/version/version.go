--- conflicted
+++ resolved
@@ -16,21 +16,12 @@
 
 const (
 	MajorVersion = 5
-<<<<<<< HEAD
 	MinorVersion = 5
 	PointVersion = 0
 )
 
 var (
-	BuildDate time.Time = time.Date(2024, 5, 31, 0, 0, 0, 0, time.UTC)
-=======
-	MinorVersion = 4
-	PointVersion = 10
-)
-
-var (
 	BuildDate time.Time = time.Date(2024, 6, 14, 0, 0, 0, 0, time.UTC)
->>>>>>> 9b75d1af
 )
 
 func PrintVersion(wtr io.Writer) {
