/*************************************************************************
 * Copyright 2018 Gravwell, Inc. All rights reserved.
 * Contact: <legal@gravwell.io>
 *
 * This software may be modified and distributed under the terms of the
 * BSD 2-clause license. See the LICENSE file for details.
 **************************************************************************/

package version

import (
	"fmt"
	"io"
	"time"
)

const (
	MajorVersion = 4
	MinorVersion = 0
<<<<<<< HEAD
	PointVersion = 3
=======
	PointVersion = 4
>>>>>>> f72dcda5
)

var (
	BuildDate time.Time = time.Date(2020, 10, 21, 0, 0, 0, 0, time.UTC)
)

func PrintVersion(wtr io.Writer) {
	fmt.Fprintf(wtr, "Version:\t%d.%d.%d\n", MajorVersion, MinorVersion, PointVersion)
	fmt.Fprintf(wtr, "BuildDate:\t%s\n", BuildDate.Format(`2006-01-02 15:04:05`))
}

func GetVersion() string {
	return fmt.Sprintf("%d.%d.%d", MajorVersion, MinorVersion, PointVersion)
}<|MERGE_RESOLUTION|>--- conflicted
+++ resolved
@@ -17,11 +17,7 @@
 const (
 	MajorVersion = 4
 	MinorVersion = 0
-<<<<<<< HEAD
-	PointVersion = 3
-=======
 	PointVersion = 4
->>>>>>> f72dcda5
 )
 
 var (
