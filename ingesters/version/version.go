/*************************************************************************
 * Copyright 2018 Gravwell, Inc. All rights reserved.
 * Contact: <legal@gravwell.io>
 *
 * This software may be modified and distributed under the terms of the
 * BSD 2-clause license. See the LICENSE file for details.
 **************************************************************************/

package version

import (
	"fmt"
	"io"
	"time"
)

const (
	MajorVersion = 5
<<<<<<< HEAD
	MinorVersion = 5
	PointVersion = 0
)

var (
	BuildDate time.Time = time.Date(2024, 6, 20, 0, 0, 0, 0, time.UTC)
=======
	MinorVersion = 4
	PointVersion = 11
)

var (
	BuildDate time.Time = time.Date(2024, 7, 24, 0, 0, 0, 0, time.UTC)
>>>>>>> b04ecf14
)

func PrintVersion(wtr io.Writer) {
	fmt.Fprintf(wtr, "Version:\t%d.%d.%d\n", MajorVersion, MinorVersion, PointVersion)
	fmt.Fprintf(wtr, "BuildDate:\t%s\n", BuildDate.Format(`2006-01-02 15:04:05`))
}

func GetVersion() string {
	return fmt.Sprintf("%d.%d.%d", MajorVersion, MinorVersion, PointVersion)
}<|MERGE_RESOLUTION|>--- conflicted
+++ resolved
@@ -16,21 +16,12 @@
 
 const (
 	MajorVersion = 5
-<<<<<<< HEAD
 	MinorVersion = 5
 	PointVersion = 0
 )
 
 var (
-	BuildDate time.Time = time.Date(2024, 6, 20, 0, 0, 0, 0, time.UTC)
-=======
-	MinorVersion = 4
-	PointVersion = 11
-)
-
-var (
 	BuildDate time.Time = time.Date(2024, 7, 24, 0, 0, 0, 0, time.UTC)
->>>>>>> b04ecf14
 )
 
 func PrintVersion(wtr io.Writer) {
