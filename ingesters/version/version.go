/*************************************************************************
 * Copyright 2018 Gravwell, Inc. All rights reserved.
 * Contact: <legal@gravwell.io>
 *
 * This software may be modified and distributed under the terms of the
 * BSD 2-clause license. See the LICENSE file for details.
 **************************************************************************/

package version

import (
	"fmt"
	"io"
	"time"
)

const (
	MajorVersion = 5
	MinorVersion = 5
<<<<<<< HEAD
	PointVersion = 0
)

var (
	BuildDate time.Time = time.Date(2024, 7, 24, 0, 0, 0, 0, time.UTC)
=======
	PointVersion = 6
)

var (
	BuildDate time.Time = time.Date(2024, 10, 4, 0, 0, 0, 0, time.UTC)
>>>>>>> a80b09c5
)

func PrintVersion(wtr io.Writer) {
	fmt.Fprintf(wtr, "Version:\t%d.%d.%d\n", MajorVersion, MinorVersion, PointVersion)
	fmt.Fprintf(wtr, "BuildDate:\t%s\n", BuildDate.Format(`2006-01-02 15:04:05`))
}

func GetVersion() string {
	return fmt.Sprintf("%d.%d.%d", MajorVersion, MinorVersion, PointVersion)
}<|MERGE_RESOLUTION|>--- conflicted
+++ resolved
@@ -17,19 +17,11 @@
 const (
 	MajorVersion = 5
 	MinorVersion = 5
-<<<<<<< HEAD
-	PointVersion = 0
-)
-
-var (
-	BuildDate time.Time = time.Date(2024, 7, 24, 0, 0, 0, 0, time.UTC)
-=======
 	PointVersion = 6
 )
 
 var (
 	BuildDate time.Time = time.Date(2024, 10, 4, 0, 0, 0, 0, time.UTC)
->>>>>>> a80b09c5
 )
 
 func PrintVersion(wtr io.Writer) {
