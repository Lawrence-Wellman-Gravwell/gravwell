/*************************************************************************
 * Copyright 2018 Gravwell, Inc. All rights reserved.
 * Contact: <legal@gravwell.io>
 *
 * This software may be modified and distributed under the terms of the
 * BSD 2-clause license. See the LICENSE file for details.
 **************************************************************************/

package main

import (
	"bufio"
	"bytes"
	"encoding/json"
	"errors"
	"io"
	"io/ioutil"
	"math"
	"net"
	"net/http"
	"strconv"
	"time"

	"github.com/gravwell/gravwell/v3/ingest"
	"github.com/gravwell/gravwell/v3/ingest/entry"
	"github.com/gravwell/gravwell/v3/ingest/log"
	"github.com/gravwell/gravwell/v3/ingest/processors"
	"github.com/gravwell/gravwell/v3/timegrinder"
)

type handlerConfig struct {
	hecCompat bool
	ignoreTs  bool
	multiline bool
	tag       entry.EntryTag
	tg        *timegrinder.TimeGrinder
	method    string
	auth      authHandler
	pproc     *processors.ProcessorSet
}

type handler struct {
	lgr            *log.Logger
	mp             map[string]handlerConfig
	auth           map[string]authHandler
	igst           *ingest.IngestMuxer
	healthCheckURL string
}

func (h *handler) ServeHTTP(w http.ResponseWriter, r *http.Request) {
	defer r.Body.Close()
	debugout("REQUEST %s %v\n", r.Method, r.URL)
	debugout("HEADERS %v\n", r.Header)

	//check if its just a health check
	if h.healthCheckURL == r.URL.Path {
		//just return, this is an implied 200
		return
	}

	//check if the request is an authentication request
	if ah, ok := h.auth[r.URL.Path]; ok && ah != nil {
		ah.Login(w, r)
		return
	}
	//not an auth, try the actual post URL
	cfg, ok := h.mp[r.URL.Path]
	if !ok {
		h.lgr.Info("bad request URL %v", r.URL.Path)
		w.WriteHeader(http.StatusNotFound)
		return
	}
	if r.Method != cfg.method {
		h.lgr.Info("bad request Method: %s != %s", r.Method, cfg.method)
		w.WriteHeader(http.StatusMethodNotAllowed)
		return
	}
	if cfg.auth != nil {
		if err := cfg.auth.AuthRequest(r); err != nil {
			h.lgr.Info("%s access denied %v: %v", getRemoteIP(r), r.URL.Path, err)
			w.WriteHeader(http.StatusUnauthorized)
			return
		}
	}
	if cfg.hecCompat {
		h.handleHEC(cfg, r, w)
	} else if cfg.multiline {
		h.handleMulti(cfg, r, w)
	} else {
		h.handleSingle(cfg, r, w)
	}
	r.Body.Close()
}

type hecEvent struct {
	Event json.RawMessage `json:"event"`
	TS    custTime        `json:"time"`
}

type custTime time.Time

func (c *custTime) UnmarshalJSON(v []byte) (err error) {
	var f float64
	v = bytes.Trim(v, `"`) //trim quotes if they are there
	if f, err = strconv.ParseFloat(string(v), 64); err != nil {
		return
	} else if f < 0 || f > float64(0xffffffffff) {
		err = errors.New("invalid timestamp value")
	}
	sec, dec := math.Modf(f)
	*c = custTime(time.Unix(int64(sec), int64(dec*(1e9))))
	return
}

func (h *handler) handleHEC(cfg handlerConfig, r *http.Request, w http.ResponseWriter) {
	b, err := ioutil.ReadAll(io.LimitReader(r.Body, int64(maxBody+256))) //give some slack for the extra splunk garbage
	if err != nil && err != io.EOF {
		h.lgr.Info("Got bad request: %v", err)
		w.WriteHeader(http.StatusBadRequest)
		return
	} else if len(b) > maxBody {
		h.lgr.Error("Request too large, 4MB max")
		w.WriteHeader(http.StatusBadRequest)
		return
	}
	if len(b) == 0 {
		h.lgr.Info("Got an empty post from %s", r.RemoteAddr)
		w.WriteHeader(http.StatusBadRequest)
	}
	var x hecEvent
	if err = json.Unmarshal(b, &x); err == nil {
		b = []byte(x.Event)
	} //else means we just keep the entire raw thing

	//if we couldn't get the timestmap, use now
	if time.Time(x.TS).IsZero() {
		x.TS = custTime(time.Now().UTC())
	}
	e := entry.Entry{
		TS:   entry.FromStandard(time.Time(x.TS)),
		SRC:  getRemoteIP(r),
		Tag:  cfg.tag,
		Data: b,
	}
	if err = cfg.pproc.Process(&e); err != nil {
		h.lgr.Error("Failed to send entry: %v", err)
		return
	}
	debugout("Sending entry %+v", e)
}

func (h *handler) handleMulti(cfg handlerConfig, r *http.Request, w http.ResponseWriter) {
	debugout("multhandler REQUEST %s %v\n", r.Method, r.URL)
	debugout("multhandler HEADERS %v\n", r.Header)
	ip := getRemoteIP(r)
	scanner := bufio.NewScanner(r.Body)
	for scanner.Scan() {
		if err := h.handleEntry(cfg, scanner.Bytes(), ip); err != nil {
			h.lgr.Error("Failed to handle entry from %s: %v", ip, err)
			w.WriteHeader(http.StatusInternalServerError)
			return
		}
	}
	if err := scanner.Err(); err != nil {
		h.lgr.Warn("Failed to handle multiline upload: %v", err)
		w.WriteHeader(http.StatusBadRequest)
	}
	return
}

func (h *handler) handleSingle(cfg handlerConfig, r *http.Request, w http.ResponseWriter) {
<<<<<<< HEAD
	debugout("singlehandler REQUEST %s %v\n", r.Method, r.URL)
	debugout("singlehandler HEADERS %v\n", r.Header)
	b := make([]byte, maxBody)
	n, err := readAll(r.Body, b)
=======
	b, err := ioutil.ReadAll(io.LimitReader(r.Body, int64(maxBody+1)))
>>>>>>> 8d8ba4b7
	if err != nil && err != io.EOF {
		h.lgr.Info("Got bad request: %v", err)
		w.WriteHeader(http.StatusBadRequest)
		return
	} else if len(b) > maxBody {
		h.lgr.Error("Request too large, 4MB max")
		w.WriteHeader(http.StatusBadRequest)
		return
	}
	if len(b) == 0 {
		h.lgr.Info("Got an empty post from %s", r.RemoteAddr)
		w.WriteHeader(http.StatusBadRequest)
	} else if err = h.handleEntry(cfg, b, getRemoteIP(r)); err != nil {
		h.lgr.Error("Failed to handle entry from %s: %v", r.RemoteAddr, err)
		w.WriteHeader(http.StatusInternalServerError)
	}
}

func (h *handler) handleEntry(cfg handlerConfig, b []byte, ip net.IP) (err error) {
	var ts entry.Timestamp
	if cfg.ignoreTs || cfg.tg == nil {
		ts = entry.Now()
	} else {
		var hts time.Time
		var ok bool
		if hts, ok, err = cfg.tg.Extract(b); err != nil {
			h.lgr.Warn("Catastrophic error from timegrinder: %v", err)
			ts = entry.Now()
		} else if !ok {
			ts = entry.Now()
		} else {
			ts = entry.FromStandard(hts)
		}
	}
	e := entry.Entry{
		TS:   ts,
		SRC:  ip,
		Tag:  cfg.tag,
		Data: b,
	}
	debugout("Handling: %+v\n", e)
	if err = cfg.pproc.Process(&e); err != nil {
		h.lgr.Error("Failed to send entry: %v", err)
		return
	}
	debugout("Sending entry %+v", e)
	return
}<|MERGE_RESOLUTION|>--- conflicted
+++ resolved
@@ -169,14 +169,7 @@
 }
 
 func (h *handler) handleSingle(cfg handlerConfig, r *http.Request, w http.ResponseWriter) {
-<<<<<<< HEAD
-	debugout("singlehandler REQUEST %s %v\n", r.Method, r.URL)
-	debugout("singlehandler HEADERS %v\n", r.Header)
-	b := make([]byte, maxBody)
-	n, err := readAll(r.Body, b)
-=======
 	b, err := ioutil.ReadAll(io.LimitReader(r.Body, int64(maxBody+1)))
->>>>>>> 8d8ba4b7
 	if err != nil && err != io.EOF {
 		h.lgr.Info("Got bad request: %v", err)
 		w.WriteHeader(http.StatusBadRequest)
